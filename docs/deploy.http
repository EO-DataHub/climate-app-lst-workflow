

@scheme = https
@ades = test.eodatahub.org.uk/ades
@username=sparkgeouser
@workspace = sparkgeouser

@deployStatus = {{deployProcessJson.response.headers.Location}}
@executeStatus = {{executeProcess.response.headers.Location}}

@jobid = {{getExecuteStatus.response.body.jobID}}

<<<<<<< HEAD
@processName = lst
=======
@processName = lst-csv
>>>>>>> f1c92fbe




###

# @name listProcesses
GET {{scheme}}://{{ades}}/{{username}}/ogc-api/processes HTTP/1.1
Authorization: Bearer {{token}}
Accept: application/json

###

# @name deleteProcess
DELETE {{scheme}}://{{ades}}/{{username}}/ogc-api/processes/{{processName}} HTTP/1.1
Authorization: Bearer {{token}}
Accept: application/json

###


# @name deployProcessJson
POST {{scheme}}://{{ades}}/{{username}}/ogc-api/processes HTTP/1.1
Authorization: Bearer {{token}}
Accept: application/json
Content-Type: application/cwl+yaml

< ../get_asset_values.cwl

###

# @name getProcessDetails
GET {{scheme}}://{{ades}}/{{username}}/ogc-api/processes/{{processName}} HTTP/1.1
Authorization: Bearer {{token}}
Accept: application/json<|MERGE_RESOLUTION|>--- conflicted
+++ resolved
@@ -10,11 +10,7 @@
 
 @jobid = {{getExecuteStatus.response.body.jobID}}
 
-<<<<<<< HEAD
-@processName = lst
-=======
 @processName = lst-csv
->>>>>>> f1c92fbe
 
 
 
