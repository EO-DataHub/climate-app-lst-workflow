--- conflicted
+++ resolved
@@ -8,12 +8,7 @@
 @executeStatus = {{executeProcess.response.headers.Location}}
 
 
-<<<<<<< HEAD
 @processName = lst-filter
-=======
-@processName = lst-current
->>>>>>> 7b78cd74
-
 
 
 ###
