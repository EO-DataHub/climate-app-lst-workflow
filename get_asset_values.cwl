cwlVersion: v1.2
$graph:
  - class: Workflow
    id: lst-filter-polygons
    label: Land Surface Temperature (LST)
    doc: >
      The Land Surface Temperature workflow will report on observed land surface temperature observations from your assets.
    requirements:
      NetworkAccess:
        networkAccess: true
    inputs:
      assets:
        type: string
        doc: GeoJSON file with points data
      stac_catalog:
        type: string
        doc: STAC catalog to search
      start_date:
        type: string
        doc: start date to start the STAC search from
      end_date:
        type: string
        doc: end date for STAC search
      stac_collection:
        type: string
        doc: STAC collection to search
      stac_query:
        type: string?
        doc: 
      extra_args:
        type: string?
        doc: Arguments to pass to the data loader
    outputs:
      - id: asset-result
        type: Directory
        outputSource:
          - get-values/asset-result
    steps:
      get-values:
        run: "#get-asset-values"
        in:
          assets: assets
          stac_catalog: stac_catalog
          start_date: start_date
          end_date: end_date
          stac_collection: stac_collection
          stac_query: stac_query
          extra_args: extra_args
        out:
          - asset-result
  - class: CommandLineTool
    id: get-asset-values
    requirements:
        NetworkAccess:
            networkAccess: true
        DockerRequirement:
<<<<<<< HEAD
            dockerPull: public.ecr.aws/z0u8g6n1/get_asset_values:polygons
=======
            dockerPull: public.ecr.aws/z0u8g6n1/get_asset_values:latest
>>>>>>> e5b1caf8
    baseCommand: main.py
    inputs:
        assets:
            type: string
            inputBinding:
                prefix: --assets=
                separate: false
                position: 4
        stac_query:
            type: string?
            inputBinding:
                prefix: --stac_query=
                separate: false
                position: 5
        stac_catalog:
            type: string
            inputBinding:
                prefix: --stac_catalog=
                separate: false
                position: 5
        start_date:
            type: string
            inputBinding:
                prefix: --start_date=
                separate: false
                position: 5
        end_date:
            type: string
            inputBinding:
                prefix: --end_date=
                separate: false
                position: 5
        stac_collection:
            type: string
            inputBinding:
                prefix: --stac_collection=
                separate: false
                position: 5
        extra_args:
            type: string?
            inputBinding:
                prefix: --extra_args=
                separate: false
                position: 6
    outputs:
        asset-result:
            type: Directory
            outputBinding:
                glob: .<|MERGE_RESOLUTION|>--- conflicted
+++ resolved
@@ -54,11 +54,7 @@
         NetworkAccess:
             networkAccess: true
         DockerRequirement:
-<<<<<<< HEAD
-            dockerPull: public.ecr.aws/z0u8g6n1/get_asset_values:polygons
-=======
-            dockerPull: public.ecr.aws/z0u8g6n1/get_asset_values:latest
->>>>>>> e5b1caf8
+            dockerPull: public.ecr.aws/z0u8g6n1/get_asset_values:polygons3
     baseCommand: main.py
     inputs:
         assets:
