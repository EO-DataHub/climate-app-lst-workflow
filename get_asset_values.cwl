--- conflicted
+++ resolved
@@ -1,18 +1,13 @@
 cwlVersion: v1.2
 $graph:
   - class: Workflow
-<<<<<<< HEAD
     id: lst-filter
     label: Land Surface Temperature (LST)
     doc: >
       The Land Surface Temperature workflow will report on observed land surface temperature observations from your assets.
 
       This workflow requires the following columns: ID, latitude, longitude.
-=======
-    id: lst-current
-    label: get asset values
-    doc: get asset values
->>>>>>> 7b78cd74
+
     requirements:
       NetworkAccess:
         networkAccess: true
