--- conflicted
+++ resolved
@@ -1,11 +1,7 @@
 cwlVersion: v1.2
 $graph:
   - class: Workflow
-<<<<<<< HEAD
-    id: lst
-=======
     id: lst-csv
->>>>>>> f1c92fbe
     label: get asset values
     doc: get asset values
     requirements:
@@ -33,11 +29,7 @@
         NetworkAccess:
             networkAccess: true
         DockerRequirement:
-<<<<<<< HEAD
-            dockerPull: public.ecr.aws/z0u8g6n1/get_asset_values:5
-=======
             dockerPull: public.ecr.aws/z0u8g6n1/get_asset_values:csv5
->>>>>>> f1c92fbe
     baseCommand: main.py
     inputs:
         json_file:
