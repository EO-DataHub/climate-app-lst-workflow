#!/usr/bin/env python3
"""
Main starting point for the workflow.
"""

import argparse
import json
<<<<<<< HEAD
import os
import sys
import tempfile

import boto3
import requests
=======

import pandas as pd
from create_stac import createStacCatalogRoot, createStacItem
>>>>>>> f1c92fbe
from get_values import get_values_from_multiple_cogs, merge_results_into_dict
from get_values_logger import logger
from load_points import points_to_xr_dataset
from stac_items import default_stac_items


def get_data_values(stac_items: list[str], points_json: dict):
    """
    Fetches data values for given points from STAC items.

    This function retrieves Cloud Optimized GeoTIFF (COG) URLs
    from the provided STAC items, loads the COGs, and extracts
    data values at specified points. The results are merged into
    a dictionary structure and returned.

    Parameters:
    - stac_items (list[str]): List of STAC item URLs.
    - points_json (dict): JSON object containing points.

    Returns:
    dict: A dictionary with the merged results of data values
    for the provided points.
    """
    logger.info("Converting points to an xr dataset")
    points = points_to_xr_dataset(points_json)
    logger.info("Loading COGs")
    return_values = get_values_from_multiple_cogs(stac_urls=stac_items, points=points)
    logger.info("Merging results into dict")
    return_json = merge_results_into_dict(return_values, points_json)
    return return_json


def process_request(
    points_json: dict,
    stac_items: list[str],
    workflow: bool = False,
) -> dict:
    """
    Processes a request to get data values for points.

    Parameters:
    - points_json (dict): JSON containing points data.
    - stac_items (list[str]): List of STAC item IDs.

    Returns:
    dict: Response with status code and body.
    """
    if not all([points_json, stac_items]):
        return {"statusCode": 400, "body": json.dumps("Missing required parameters")}
    try:
        response = get_data_values(stac_items, points_json)
        if workflow:
            return response
        else:
            try:
                return {"statusCode": 200, "body": json.dumps(response)}
            except Exception as e:
                logger.error("Error when returning response: %s", e)
                return {"statusCode": 500, "body": json.dumps(str(e))}
    except Exception as e:
        logger.error("Error: %s", e)
        return {"statusCode": 500, "body": json.dumps(str(e))}


def parse_arguments():
    """
    Parses command-line arguments for the request.

    Returns:
        argparse.Namespace: An object that holds the parsed arguments as
        attributes.
    """
    logger.info("Parsing command-line arguments")
    parser = argparse.ArgumentParser(description="Make a request.")
    parser.add_argument("--json_file", type=str, help="GeoJSON string with points data")
    parser.add_argument("--stac_items", type=str, help="STAC item URLs", default=None)
    return parser.parse_args()


def response_to_csv(in_json: dict, out_csv: str) -> None:
    """
    Converts a JSON response to a CSV file with columns for every datetime,
    a row for every id, and values of 'value'.

    Parameters:
    in_json (dict): The input JSON data.
    out_csv (str): The output CSV file path.
    """
    try:
        data = []
        for feature in in_json.get("features", []):
            feature_id = feature["properties"]["id"]
            for dt, values in feature["properties"]["returned_values"].items():
                data.append(
                    {"id": feature_id, "datetime": dt, "value": values.get("value")}
                )

        df = pd.DataFrame(data)
        pivot_df = df.pivot_table(index="id", columns="datetime", values="value")
        pivot_df.reset_index(inplace=True)
        pivot_df.to_csv(out_csv, index=False)
        logger.info("CSV file successfully created at %s", out_csv)
    except Exception as e:
        logger.error("An error occurred: %s", e)
        raise


def load_json_from_file(file_path):
    """
    Loads JSON content from a file and returns it as a dictionary.

    Args:
        file_path (str): The path to the JSON file.

    Returns:
        dict: The JSON content as a dictionary.

    Raises:
        RuntimeError: If the file is empty or contains invalid JSON.
    """
    with open(file_path, encoding="utf-8") as file:
        content = file.read()
        if not content.strip():
            raise RuntimeError(f"The JSON file {file_path} is empty.")
        try:
            return json.loads(content)
        except json.JSONDecodeError as exc:
            raise RuntimeError(
                f"Failed to decode the content of the JSON file {file_path}"
            ) from exc


if __name__ == "__main__":
    args = parse_arguments()
    # create a temporary file to store the points
    temp_file = tempfile.NamedTemporaryFile(mode="w", delete=False)
    try:
        s3 = boto3.client("s3")
        bucket_arn = (
            "arn:aws:s3:eu-west-2:312280911266:accesspoint/"
            "eodhp-test-gstjkhpo-sparkgeouser-s3"
        )
        file_name = args.json_file
        if file_name.startswith("http"):
            logger.info(f"Downloading {file_name} using http...")
            response = requests.get(file_name)
            temp_file.write(response.text)
            temp_file.close()
            arg_points_json = load_json_from_file(temp_file.name)
        else:
            logger.info(f"Downloading {file_name} from {bucket_arn}...")
            base_name = os.path.basename(file_name)
            # Use pathlib.Path to get the name without suffix
            s3.download_file(bucket_arn, file_name, base_name)
            arg_points_json = load_json_from_file(base_name)
    except RuntimeError as e:
        logger.error(e)
        sys.exit(1)
    if args.stac_items is None:
        arg_stac_items = default_stac_items
    else:
        arg_stac_items = json.loads(args.stac_items)
    process_response = process_request(
        points_json=arg_points_json,
        stac_items=arg_stac_items,
        workflow=True,
    )
    # Make a stac catalog.json file to satitsfy the process runner
    out_name = "./data.csv"
    response_to_csv(process_response, out_name)

    with open("./catalog.json", "w", encoding="utf-8") as f:
        catalog = createStacCatalogRoot(outName=out_name)
        catalog["data"] = process_response
        try:
            json.dump(catalog, f)
        except Exception as e:
            print("Error writing catalog.json file: %s", e)

    with open("./data.json", "w", encoding="utf-8") as f:
        stacitem = createStacItem(outName=out_name)
        try:
            json.dump(stacitem, f)
        except Exception as e:
            print("Error writing data.json file: %s", e)<|MERGE_RESOLUTION|>--- conflicted
+++ resolved
@@ -5,18 +5,14 @@
 
 import argparse
 import json
-<<<<<<< HEAD
 import os
 import sys
 import tempfile
 
 import boto3
+import pandas as pd
 import requests
-=======
-
-import pandas as pd
 from create_stac import createStacCatalogRoot, createStacItem
->>>>>>> f1c92fbe
 from get_values import get_values_from_multiple_cogs, merge_results_into_dict
 from get_values_logger import logger
 from load_points import points_to_xr_dataset
