--- conflicted
+++ resolved
@@ -2,11 +2,8 @@
 Functions to get values from a cog file
 """
 
-<<<<<<< HEAD
-=======
 from datetime import datetime
 
->>>>>>> f1c92fbe
 import xarray as xr
 from get_values_logger import logger
 from load_cogs import load_cog
